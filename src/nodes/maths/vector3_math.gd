--- conflicted
+++ resolved
@@ -15,10 +15,6 @@
 	var opts = {"allow_lesser": true}
 	set_input(0, "", ConceptGraphDataType.STRING, \
 		{"type": "dropdown",
-<<<<<<< HEAD
-		"items": ["Add", "Substract", "Cross product", "Dot product", "Bounce", "Normalize", "Floor", "Ceil"],
-		"connect": {"ref": self, "method": "_on_dropdown"}})
-=======
 		"items": {
 			"Add": 0,
 			"Substract": 1,
@@ -29,7 +25,6 @@
 			"Floor": 6,
 			"Ceil": 7
 		}})
->>>>>>> f1e2ef74
 	set_input(1, "A", ConceptGraphDataType.VECTOR3, opts)
 	set_input(2, "B", ConceptGraphDataType.VECTOR3, opts)
 
